--- conflicted
+++ resolved
@@ -6,16 +6,9 @@
 from pathlib import Path
 import lancedb
 
-<<<<<<< HEAD
-
 # connection function to replace lancedb.connect
 def connect(uri):
     """Connect function that returns a LanceDB instance."""
-=======
-#  connection function to replace lancedb.connect
-def connect(uri):
-    """Mock connect function that returns a MockLanceDB instance."""
->>>>>>> 439be895
     db = lancedb.connect(uri)
     return db
 
@@ -235,13 +228,8 @@
             
             # Get data preview
             with st.spinner("Loading data preview..."):
-<<<<<<< HEAD
                 p_df = table.to_pandas()
                 preview_df = p_df.head(limit)
-=======
-                # Use the limit from the slider to limit the number of rows
-                preview_df = table.to_pandas().head(limit)
->>>>>>> 439be895
                 
                 # Initialize selected_rows if not present
                 if "selected_rows" not in st.session_state:
